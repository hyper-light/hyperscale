import asyncio
import re
import ssl
from random import randrange
from typing import Optional, TypeVar

from hyperscale.core.engines.client.tracing import HTTPTrace
from .graphql import MercurySyncGraphQLConnection
from .graphql_http2 import MercurySyncGraphQLHTTP2Connection
from .grpc import MercurySyncGRPCConnection
from .http import MercurySyncHTTPConnection
from .http.protocols import HTTPConnection
from .http2 import MercurySyncHTTP2Connection
from .http2.fast_hpack import Encoder
from .http2.pipe import HTTP2Pipe
from .http2.protocols import HTTP2Connection
from .http2.settings import Settings
from .http3 import MercurySyncHTTP3Connection
from .http3.protocols import HTTP3Connection
from .playwright import MercurySyncPlaywrightConnection
from .smtp import MercurySyncSMTPConnection
from .smtp.protocols import SMTPConnection
from .tcp import MercurySyncTCPConnection
from .tcp.protocols import TCPConnection
from .udp import MercurySyncUDPConnection
from .udp.protocols import UDPConnection
from .websocket import MercurySyncWebsocketConnection
from .websocket.protocols import WebsocketConnection


T = TypeVar('T')


def setup_client(
    client: T,
    vus: int,
    pages: Optional[int] = None,
    cert_path: Optional[str] = None,
    key_path: Optional[str] = None,
    reset_connections: bool = False,
) -> T:
    client._concurrency = vus

    if isinstance(
        client,
        (
            MercurySyncGraphQLConnection,
            MercurySyncHTTPConnection,
        ),
    ):
        client.reset_connections = reset_connections
        client._connections = [
            HTTPConnection(
                reset_connections=reset_connections,
            )
            for _ in range(vus)
        ]

        ctx = ssl.create_default_context(ssl.Purpose.SERVER_AUTH)
        ctx.check_hostname = False
        ctx.verify_mode = ssl.CERT_NONE


        client.trace = HTTPTrace(
            'HTTP/1.1',
            vus,
            ssl_version='TLSv1.2'
        )

        client._client_ssl_context = ctx
        client._semaphore = asyncio.Semaphore(vus)

    elif isinstance(
        client,
        (
            MercurySyncHTTP2Connection,
            MercurySyncGraphQLHTTP2Connection,
        ),
    ):
        client._reset_connections = reset_connections

        ctx = ssl.create_default_context(ssl.Purpose.SERVER_AUTH)

        ctx.options |= (
            ssl.OP_NO_SSLv2 | ssl.OP_NO_SSLv3 | ssl.OP_NO_TLSv1 | ssl.OP_NO_TLSv1_1
        )

        ctx.options |= ssl.OP_NO_COMPRESSION

        ctx.set_ciphers("ECDHE+AESGCM:ECDHE+CHACHA20:DHE+AESGCM:DHE+CHACHA20")
        ctx.set_alpn_protocols(["h2", "http/1.1"])

        try:
            if hasattr(ctx, "_set_npn_protocols"):
                ctx.set_npn_protocols(["h2", "http/1.1"])
        except NotImplementedError:
            pass

        ctx.check_hostname = False
        ctx.verify_mode = ssl.CERT_NONE

        client._client_ssl_context = ctx

        client._encoder = Encoder()
        client._settings = Settings(client=False)
        client._connections = [
            HTTP2Connection(
                stream_id=randrange(1, 2**20 + 2, 2),
                reset_connections=reset_connections,
            )
            for _ in range(vus)
        ]

        client._pipes = [HTTP2Pipe(vus) for _ in range(vus)]

        client._semaphore = asyncio.Semaphore(vus)

    elif isinstance(client, MercurySyncGRPCConnection):
        client._reset_connections = reset_connections

        ctx = ssl.create_default_context(ssl.Purpose.SERVER_AUTH)
        ctx.options |= (
            ssl.OP_NO_SSLv2 | ssl.OP_NO_SSLv3 | ssl.OP_NO_TLSv1 | ssl.OP_NO_TLSv1_1
        )

        ctx.options |= ssl.OP_NO_COMPRESSION

        ctx.set_ciphers("ECDHE+AESGCM:ECDHE+CHACHA20:DHE+AESGCM:DHE+CHACHA20")
        ctx.set_alpn_protocols(["h2", "http/1.1"])

        try:
            if hasattr(ctx, "_set_npn_protocols"):
                ctx.set_npn_protocols(["h2", "http/1.1"])
        except NotImplementedError:
            pass

        ctx.check_hostname = False
        ctx.verify_mode = ssl.CERT_NONE

        client._client_ssl_context = ctx

        client._encoder = Encoder()
        client._settings = Settings(client=False)

        client._connections = [
            HTTP2Connection(
                stream_id=randrange(1, 2**20 + 2, 2),
                reset_connections=reset_connections,
            )
            for _ in range(vus)
        ]

        client._pipes = [HTTP2Pipe(vus) for _ in range(vus)]

        client._semaphore = asyncio.Semaphore(vus)

    elif isinstance(client, MercurySyncHTTP3Connection):
        client.reset_connections = reset_connections

        ctx = ssl.create_default_context(ssl.Purpose.SERVER_AUTH)
        ctx.check_hostname = False
        ctx.verify_mode = ssl.CERT_NONE

        client._udp_ssl_context = ctx

        client._connections = [
            HTTP3Connection(reset_connections=reset_connections) for _ in range(vus)
        ]

        client._semaphore = asyncio.Semaphore(vus)

    elif isinstance(client, MercurySyncPlaywrightConnection):
        client._semaphore = asyncio.Semaphore(vus)
        client._max_pages = pages

    elif isinstance(client, MercurySyncSMTPConnection):
        ctx = ssl.create_default_context(ssl.Purpose.SERVER_AUTH)
        ctx.check_hostname = False
        ctx.verify_mode = ssl.CERT_NONE

        client._ssl_context = ctx
<<<<<<< HEAD
=======
        client._loop = asyncio.get_event_loop()
>>>>>>> 108bcbc5
        client._OLDSTYLE_AUTH = re.compile(r"auth=(.*)", re.I)
        
        client._semaphore = asyncio.Semaphore(vus)
        client._connections = [
            SMTPConnection(
                reset_connections=reset_connections,
            ) for _ in range(vus)
        ]

    elif isinstance(client, MercurySyncTCPConnection):
        client.reset_connections = reset_connections
        client._connections = [
            TCPConnection(
                reset_connections=reset_connections,
            )
            for _ in range(vus)
        ]

        ctx = ssl.create_default_context(ssl.Purpose.SERVER_AUTH)
        ctx.check_hostname = False
        ctx.verify_mode = ssl.CERT_NONE

        client._tcp_ssl_context = ctx
        client._semaphore = asyncio.Semaphore(vus)

    elif isinstance(client, MercurySyncUDPConnection):
        if cert_path is None:
            cert_path = client._cert_path

        if key_path is None:
            key_path = client._key_path

        if cert_path and key_path:
            ctx = ssl.SSLContext(ssl.PROTOCOL_TLS)
            ctx.options |= ssl.OP_NO_TLSv1
            ctx.options |= ssl.OP_NO_TLSv1_1
            ctx.options |= ssl.OP_SINGLE_DH_USE
            ctx.options |= ssl.OP_SINGLE_ECDH_USE
            ctx.load_cert_chain(cert_path, keyfile=key_path)
            ctx.load_verify_locations(cafile=cert_path)
            ctx.check_hostname = False
            ctx.verify_mode = ssl.VerifyMode.CERT_REQUIRED
            ctx.set_ciphers("ECDHE-ECDSA-AES256-GCM-SHA384:ECDHE-RSA-AES256-GCM-SHA384")

            client._udp_ssl_context = ctx

        client._connections = [
            UDPConnection(
                reset_connections=reset_connections,
            )
            for _ in range(vus)
        ]

        client._semaphore = asyncio.Semaphore(vus)

    elif isinstance(client, MercurySyncWebsocketConnection):
        ctx = ssl.create_default_context(ssl.Purpose.SERVER_AUTH)
        ctx.check_hostname = False
        ctx.verify_mode = ssl.CERT_NONE

        client._client_ssl_context = ctx

        client._connections = [
            WebsocketConnection(
                reset_connections=reset_connections,
            )
            for _ in range(vus)
        ]

        client._semaphore = asyncio.Semaphore(vus)

    return client<|MERGE_RESOLUTION|>--- conflicted
+++ resolved
@@ -179,10 +179,7 @@
         ctx.verify_mode = ssl.CERT_NONE
 
         client._ssl_context = ctx
-<<<<<<< HEAD
-=======
         client._loop = asyncio.get_event_loop()
->>>>>>> 108bcbc5
         client._OLDSTYLE_AUTH = re.compile(r"auth=(.*)", re.I)
         
         client._semaphore = asyncio.Semaphore(vus)
