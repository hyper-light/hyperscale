--- conflicted
+++ resolved
@@ -102,11 +102,7 @@
         }
 
         span.add_event(
-<<<<<<< HEAD
             'http.request_queued_start',
-=======
-            'request_queued_start',
->>>>>>> 2e4a8ccc
             attributes=attributes,
             timestamp=int(time.monotonic())
         )
@@ -122,11 +118,7 @@
         }
 
         span.add_event(
-<<<<<<< HEAD
             'http.request_queued_end',
-=======
-            'request_queued_end',
->>>>>>> 2e4a8ccc
             attributes=attributes,
             timestamp=int(time.monotonic())
         )
@@ -140,11 +132,7 @@
         ssl_upgrade_url: str | None = None,
     ):
         span.add_event(
-<<<<<<< HEAD
             'http.connection_create_start',
-=======
-            'connection_create_start',
->>>>>>> 2e4a8ccc
             attributes={
                 'http.connection_url': connection_url,
                 'http.ssl_upgrade_url': ssl_upgrade_url,
@@ -175,11 +163,7 @@
         }
 
         span.add_event(
-<<<<<<< HEAD
             'http.connection_create_end',
-=======
-            'connection_create_end',
->>>>>>> 2e4a8ccc
             attributes=attributes,
             timestamp=int(time.monotonic())
         )
@@ -206,11 +190,7 @@
         }
 
         span.add_event(
-<<<<<<< HEAD
             'http.dns_cache_hit',
-=======
-            'dns_cache_hit',
->>>>>>> 2e4a8ccc
             attributes=attributes,
             timestamp=int(time.monotonic())
         )
@@ -226,11 +206,7 @@
         }
 
         span.add_event(
-<<<<<<< HEAD
             'http.dns_cache_miss',
-=======
-            'dns_cache_miss',
->>>>>>> 2e4a8ccc
             attributes=attributes,
             timestamp=int(time.monotonic())
         )
@@ -246,11 +222,7 @@
         }
 
         span.add_event(
-<<<<<<< HEAD
             'http.dns_resolve_host_start',
-=======
-            'dns_resolve_host_start',
->>>>>>> 2e4a8ccc
             attributes=attributes,
             timestamp=int(time.monotonic())
         )
@@ -272,11 +244,7 @@
         }
 
         span.add_event(
-<<<<<<< HEAD
             'http.dns_resolve_host_end',
-=======
-            'dns_resolve_host_end',
->>>>>>> 2e4a8ccc
             attributes=attributes,
             timestamp=int(time.monotonic())
         )
@@ -303,11 +271,7 @@
         }
 
         span.add_event(
-<<<<<<< HEAD
             'http.connection_reuse',
-=======
-            'connection_reuse',
->>>>>>> 2e4a8ccc
             attributes=attributes,
             timestamp=int(time.monotonic())
         )
@@ -320,11 +284,7 @@
         encoded_headers: bytes,
     ):
         span.add_event(
-<<<<<<< HEAD
             'http.request_headers_sent',
-=======
-            'request_headers_sent',
->>>>>>> 2e4a8ccc
             attributes={
                 'http.bytes_sent': len(encoded_headers)
             },
@@ -343,11 +303,7 @@
         }
 
         span.add_event(
-<<<<<<< HEAD
             'http.request_data_sent',
-=======
-            'request_data_sent',
->>>>>>> 2e4a8ccc
             attributes=attributes,
             timestamp=int(time.monotonic())
         )
@@ -364,11 +320,7 @@
         }
 
         span.add_event(
-<<<<<<< HEAD
             'http.request_chunk_sent',
-=======
-            'request_chunk_sent',
->>>>>>> 2e4a8ccc
             attributes=attributes,
             timestamp=int(time.monotonic())
         )
@@ -381,11 +333,7 @@
         header_line: bytes,
     ):
         span.add_event(
-<<<<<<< HEAD
             'http.response_header_line_received',
-=======
-            'response_headers_received',
->>>>>>> 2e4a8ccc
             attributes={
                 'http.header_line': str(header_line)
             },
@@ -400,11 +348,7 @@
         response_headers: dict[bytes, bytes],
     ):
         span.add_event(
-<<<<<<< HEAD
             'http.response_headers_received',
-=======
-            'response_headers_received',
->>>>>>> 2e4a8ccc
             attributes={
                 f'http.{key.decode()}': value.decode() for key, value in response_headers.items()
             },
@@ -419,11 +363,7 @@
         data: bytes | int,
     ):
         span.add_event(
-<<<<<<< HEAD
             'http.response_headers_received',
-=======
-            'response_headers_received',
->>>>>>> 2e4a8ccc
             attributes={
                 'http.bytes_received': len(bytes(data))
             },
@@ -438,11 +378,7 @@
         data: bytes,
     ):
         span.add_event(
-<<<<<<< HEAD
             'http.response_chunk_received',
-=======
-            'response_chunk_received',
->>>>>>> 2e4a8ccc
             attributes={
                 'http.bytes_received': len(data)
             },
@@ -460,11 +396,7 @@
         is_ssl_upgrade: bool = False
     ):
         span.add_event(
-<<<<<<< HEAD
             'http.request_redirect',
-=======
-            'request_redirect',
->>>>>>> 2e4a8ccc
             attributes={
                 'http.redirect_url': redirect_url,
                 'http.redirects_taken': redirects_taken,
