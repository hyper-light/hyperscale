--- conflicted
+++ resolved
@@ -250,7 +250,6 @@
         # Mode
         if text:
             out = f"\r{frame} {text}"
-<<<<<<< HEAD
         elif text and self._frame_queue is None:
             out = f"{frame} {text}\n"
 
@@ -259,14 +258,6 @@
 
         elif self._frame_queue is None:
             out = f"{frame}\n"
-=======
-
-        else:
-            out = f"\r{frame}"
-
-        if compose_mode == "last" and self._enable_output:
-            out += "\n"
->>>>>>> 8686c670
 
         else:
             out = f"{frame}"
@@ -378,12 +369,9 @@
                 "Err. - async bar iterable is exhausted. No more data!"
             )
 
-<<<<<<< HEAD
         if self._next_segment >= total:
             await self.ok()
 
-=======
->>>>>>> 8686c670
         return item
 
     async def __aiter__(self):
@@ -404,19 +392,12 @@
 
         await self.ok()
 
-<<<<<<< HEAD
     async def update(self, amount: int | float = 1):
         await self._update_lock.acquire()
-=======
-    def update(self, amount: int | float = 1):
-        if self._total >= self._max_size:
-            self._completed += amount / self._segment_size
->>>>>>> 8686c670
 
         self._completed += amount
         segment_completed = self._completed * self._segment_size
 
-<<<<<<< HEAD
         if segment_completed >= self._next_segment and self._completed < self._total:
             self.segments[self._active_segment_idx].status = SegmentStatus.OK
             self._completed_segment_idx = self._active_segment_idx
@@ -440,24 +421,6 @@
             self._completed = self._total
 
         self._update_lock.release()
-=======
-        completed = round(self._completed)
-        last_segment = self._max_size
-
-        if completed < last_segment:
-            for idx in range(completed):
-                self.segments[idx + 1].status = SegmentStatus.OK
-
-            self.segments[completed].status = SegmentStatus.ACTIVE
-
-        elif self.segments[0].segment_type == SegmentType.START:
-            for idx in range(completed):
-                self.segments[idx + 1].status = SegmentStatus.OK
-
-        else:
-            for idx in range(completed):
-                self.segments[idx].status = SegmentStatus.OK
->>>>>>> 8686c670
 
     async def _run(
         self,
@@ -663,12 +626,9 @@
         text: str | bytes | ProgressText | None = None,
         mode: TerminalMode = TerminalMode.COMPATIBILITY,
     ):
-<<<<<<< HEAD
         active_segment_idx = self._max_size - 1
         self.segments[active_segment_idx].status = status
 
-=======
->>>>>>> 8686c670
         chars = "".join([segment.next for segment in self.segments])
         encoded_chars = to_unicode(chars)
 
@@ -738,11 +698,7 @@
 
             self._stdout_lock.release()
 
-<<<<<<< HEAD
             if self._completed >= self._total:
-=======
-            if self._completed >= total:
->>>>>>> 8686c670
                 break
 
     async def _clear_line(self):
