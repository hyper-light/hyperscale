--- conflicted
+++ resolved
@@ -178,7 +178,6 @@
         except Exception:
             pass
 
-<<<<<<< HEAD
         await self._stdout_lock.acquire()
         await self._clear_terminal()
 
@@ -191,8 +190,6 @@
 
         self._stdout_lock.release()
 
-=======
->>>>>>> 8686c670
         await self._show_cursor()
 
     async def abort(self):
