from hyperscale.graph import Workflow, step
from hyperscale.testing import URL, HTTPResponse


class Test(Workflow):
<<<<<<< HEAD
    vus = 72000
=======
    vus = 2000
>>>>>>> a7f64058
    duration = "1m"

    @step()
    async def get_httpbin(
        self,
<<<<<<< HEAD
        url: URL = 'https://hey.com',
=======
        url: URL = 'https://httpbin.org/get',
>>>>>>> a7f64058
    ) -> HTTPResponse:
        return await self.client.http.get(url)<|MERGE_RESOLUTION|>--- conflicted
+++ resolved
@@ -3,20 +3,12 @@
 
 
 class Test(Workflow):
-<<<<<<< HEAD
-    vus = 72000
-=======
     vus = 2000
->>>>>>> a7f64058
     duration = "1m"
 
     @step()
     async def get_httpbin(
         self,
-<<<<<<< HEAD
-        url: URL = 'https://hey.com',
-=======
         url: URL = 'https://httpbin.org/get',
->>>>>>> a7f64058
     ) -> HTTPResponse:
         return await self.client.http.get(url)