
# <b>Hyperscale</b>
[![PyPI version](https://img.shields.io/pypi/v/hyperscale?color=blue)](https://pypi.org/project/hyperscale/)
[![License](https://img.shields.io/github/license/hyper-light/hyperscale)](https://github.com/hyper-light/hyperscale/blob/main/LICENSE)
[![Contributor Covenant](https://img.shields.io/badge/Contributor%20Covenant-2.1-4baaaa.svg)](https://github.com/hyper-light/hyperscale/blob/main/CODE_OF_CONDUCT.md)
[![PyPI - Python Version](https://img.shields.io/pypi/pyversions/hyperscale?color=red)](https://pypi.org/project/hyperscale/)


| Package     | Hyperscale                                                      |
| ----------- | -----------                                                     |
<<<<<<< HEAD
| Version     | 0.3.4                                                           |
=======
| Version     | 0.3.5                                                           |
>>>>>>> c6f16f75
| Download    | https://pypi.org/project/hyperscale/                            | 
| Source      | https://github.com/hyper-light/hyperscale                       |
| Keywords    | performance, testing, async, distributed, graph, DAG, workflow  |

Hyperscale is a Python performance and scalable unit/integration testing framework that makes creating and running complex test workflows easy.

Write and orchestrate workflows as Python classes and decorator-wrapped async methods (called <b>actions</b>) using clients from Playwright and HTTP3 to GRPC and DTLS-UDP concurrently, connect to over thirty one different reporting options, and execute your tests the same locally and distributed via an intuitive CLI. Test execution statistics and performance are displayed via an intuitive terminal UI allowing for real-time feedback.

<br/>

___________

## <b> Why Hyperscale? </b>

Understanding how your application performs under load provides valuable insights, from catching issues with latency and memory usage to finding race condititions and infrastructure misconfiguration. However, performance test tools are often difficult to use and lack the ability to simulate complex user scenarios. As a <b>simulation framework</b> Hyperscale is different, built from the ground up to facilitate multi-client workflow-driven testing without sacrificing developer experience, speed, or effciency. The Hyperscale project follows these tenants:

<br/>

### __Speed and efficiency by default__ 

Whether running on your personal laptop or distributed across a cluster, Hyperscale is *fast*, capable of generating millions of requests or interactions per minute and without consuming excessive memory such that running in modern cloud environments becomes difficult.

<br/>

### __Run with ease anywhere__

Hyperscale just works, requiring no additional setup beyond a supported Python distribution. Options (like ready made containers) to make running Hyperscale in more challenging environments easy are readily provided and maintained, but never required. Test code requires *no changes* whether running locally or distributed, and CLI option or configuration tweaks are kept as few as possible. Hyperscale embraces carefully selected modern developer experience features like starter templates generation, includes useful debugging tools like one-off request/response checking and IP lookup, and enforced a minimal but flexible API. This means developers and engineers spend less time learning the framework and more time making their applications the best they can.

<br/>

### __Flexibility and and painless extensibility__
Hyperscale ships with support for HTTP, HTTP2, HTTP3, Websockets, and UDP out of the box. GraphQL, GraphQL-HTTP2, GRPC, and Playwright are available as optional extras that can be installed via:

```bash
pip install "hyperscale[<extra_here>]"
```

You can use any installed and supported client concurrently in the same or an independent Workflow, allowing you to exercise each part of your application's stack to the fullest. Performing non-test work to accomplish setup is easy and only requires writing a workflow where no actions specify a client response return type.

Hyperscale offers JSON and CSV results reporting by default, with 29 additional reporters readily available as extra install options. All additional reporting options utilize the same config API and require no additional boilerplate. Specifying custom metrics only entails specifying the `Metric[T]` return type, and all reporters support customer metrics just like the default metrics Hyperscale provides. Writing your own reporter or client is as easy as defining
a class with a hadful of methods and specifying a few return types.

<br/>

___________

## <b>Requirements and Getting Started</b>

Hyperscale makes use of the latest and greatest Python features, and requires Python 3.11+. We also recommend installing the latest LTS version of OpenSSL if you wish to perform DTLS UDP testing or run tests over SSL encrypted connections.

<br/>

### __Installing__ 

To install Hyperscale run:
```
pip install hyperscale
```
Verify the installation was was successful by running the command:
```
hyperscale --help
```

which should output

![Output of the hyperscale --help command](https://github.com/hyper-light/hyperscale/blob/main/images/hyperscale_help.png?raw=true "Verifying Install")



*<b>Note</b>*: Hyperscale has been tested using and fully supports both `poetry` and `uv` package managers. We strongly recommend `uv` for its speed and ease of use.

<br/>

### __Running your first test__ 

Get started by running Hyperscale's:
```bash
# Note: test.py can also be any other file
hyperscale new test.py
```

which will output the following:

![Output of the hyperscale new test.py command](https://github.com/hyper-light/hyperscale/blob/main/images/hyperscale_new_workflow.png?raw=true "Creating a Workflow")

and generate the the test below in the specified `test.py` file:
```python
from hyperscale.graph import Workflow, step
from hyperscale.testing import URL, HTTPResponse


class Test(Workflow):
    vus = 1000
    duration = "1m"

    @step()
    async def login(
        self,
        url: URL = "https://httpbin.org/get",
    ) -> HTTPResponse:
        return await self.client.http.get(
            url,
        )

```

Before running our test let's do two things. First, if on a Unix system, set the maximum number of open files above its current limit. This can be done
by running:

```
ulimit -n 256000
```

Note that you can provide any number here, as long as it is greater than the `vus` specified in a given `Workflow`. Next, let's verify that [httpbin.org/get](https://httpbin.org/get) 
can actually be reached by running:
```bash
hyperscale ping https://httpbin.org/get
```

which should output:

![Output of the hyperscale ping https://httpbin.org/get command](https://github.com/hyper-light/hyperscale/blob/main/images/hyperscale_ping_httpbin.png?raw=true "Checking httpbin.org/get is reachable before running the test")

Awesome! Now let's run the test by executing:
```bash
hyperscale run test.py
```

which will output:

![The hyperscale run test.py command starting a test run](https://github.com/hyper-light/hyperscale/blob/main/images/hyperscale_run_start.png?raw=true "A test started by running the hyperscale run test.py command")

Hyperscale runs a independent "worker" server on each CPU core and uses all available CPUs by default, so it may take a few seconds while the worker servers connect. During this few seconds, Hyperscale will let 
you know how many workers have successfully connected thusfar:

![Waiting for worker servers to connect](https://github.com/hyper-light/hyperscale/blob/main/images/hyperscale_run_connecting.png?raw=true "Local worker servers connecting prior to starting the test run")

Once the servers have connected your test will start, during which you will see both static test-wide and real-time updating run statstics:

![Hyperscale running the Test workflow](https://github.com/hyper-light/hyperscale/blob/main/images/hyperscale_run.png?raw=true "Hyperscale running the Test workflow in our test.py file and displaying live statistics about the test run")

Live-updated statistics include actions-per-second (i.e. APS - how many individual actions Hyperscale completed, error or otherwise, per second), a scatter plot showing actions-per-second over time, total completed requests, total workflow duration, and per-action total/success/error stats. If multiple Workflows are present in the same Test file and executing concrrently, live statistics for each workflow will display for five-seconds and will cycle between all
concurrent workflows.

Once the run is complete you should see:

![Output of hyperscale from a completed workflow run](https://github.com/hyper-light/hyperscale/blob/main/images/hyperscale_run_complete.png?raw=true "A Complete Workflow Run")

You have officially created and run your first workflow!

<br/>


___________

## <b>Development</b>

To setup your environment run the following script:

```bash
# Clone the repo
git clone https://github.com/hyper-light/hyperscale.git && \
cd hyperscale

# We personally recommend uv
pip install uv

uv venv && \
source .venv/bin/activate

# Install Hyperscale

# NOTE: To install ALL dependencies for ALL reporting and
# client options, uncomment the line below:

# uv pip install -r requirements.txt.dev

uv pip install -e .

```
___________

## <b>Clients and Reporters</b>

Below find a tables of Hyperscale's supported client and reporting options, as well as co-requisite dependencies (if any):
<br/>

### __Clients__ 

| Client           | Additional Install Option                                       |  Dependencies                 |
| -----------      | -----------                                                     |------------                   |
| HTTP             | N/A                                                             | N/A                           |
| HTTP2            | N/A                                                             | N/A                           |
| HTTP3 (unstable) | pip install hyperscale[http3]                                   | aioquic                       |
| UDP              | N/A                                                             | N/A                           |
| Websocket        | N/A                                                             | N/A                           |
| GRPC             | pip install hyperscale[grpc]                                    | protobuf                      |
| GraphQL          | pip install hyperscale[graphql]                                 | graphql-core                  |
| GraphQL-HTTP2    | pip install hyperscale[graphql]                                 | graphql-core                  |
| Playwright       | pip install hyperscale[playwright] && playwright install        | playwright                    |


<br/>

### __Reporters__

| Reporter             | Additional Install Option                                 |  Dependencies                            |
| -----------          | -----------                                               |------------                              |
| AWS Lambda           | pip install hyperscale[aws]                               | boto3                                    |
| AWS Timestream       | pip install hyperscale[aws]                               | boto3                                    |
| Big Query            | pip install hyperscale[google]                            | google-cloud-bigquery                    |
| Big Table            | pip install hyperscale[google]                            | google-cloud-bigtable                    |
| Cassandra            | pip install hyperscale[cassandra]                         | cassandra-driver                         |
| Cloudwatch           | pip install hyperscale[aws]                               | boto3                                    |
| CosmosDB             | pip install hyperscale[azure]                             | azure-cosmos                             |
| CSV                  | N/A                                                       | N/A                                      |
| Datadog              | pip install hyperscale[datadog]                           | datadog                                  |
| DogStatsD            | pip install hyperscale[statsd]                            | aio_statsd                               |
| Google Cloud Storage | pip install hyperscale[google]                            | google-cloud-storage                     |
| Graphite             | pip install hyperscale[statsd]                            | aio_statsd                               |
| Honeycomb            | pip install hyperscale[honeycomb]                         | libhoney                                 |
| InfluxDB             | pip install hyperscale[influxdb]                          | influxdb_client                          |
| JSON                 | N/A                                                       | N/A                                      |
| Kafka                | pip install hyperscale[kafka]                             | aiokafka                                 |
| MongoDB              | pip install hyperscale[mongodb]                           | motor                                    |
| MySQL                | pip install hyperscale[sql]                               | aiomysql, sqlalchemy                     |
| NetData              | pip install hyperscale[statsd]                            | aio_statsd                               |
| New Relic            | pip install hyperscale[newrelic]                          | newrelic                                 |
| Postgresql           | pip install hyperscale[sql]                               | aiopg, psycopg2-binary, sqlalchemy       |
| Prometheus           | pip install hyperscale[prometheus]                        | prometheus-client, prometheus-client-api |
| Redis                | pip install hyperscale[redis]                             | redis, aioredis                          |
| S3                   | pip install hyperscale[aws]                               | boto3                                    |
| Snowflake            | pip install hyperscale[snowflake]                         | snowflake-connector-python, sqlalchemy   |
| SQLite3              | pip install hyperscale[sql]                               | sqlalchemy                               |
| StatsD               | pip install hyperscale[statsd]                            | aio_statsd                               |
| Telegraf             | pip install hyperscale[statsd]                            | aio_statsd                               |
| TelegrafStatsD       | pip install hyperscale[statsd]                            | aio_statsd                               |
| TimescaleDB          | pip install hyperscale[sql]                               | aiopg, psycopg2-binary, sqlalchemy       |
| XML                  | pip install hyperscale[xml]                               | dicttoxml                                |

<br/>

___________

## <b>Resources</b>

Hyperscale's official and full documentation is currently being written and will be linked here soon!

___________

## <b>License</b>

Hyper-Light and the Hyperscale project believe software should be truly open source forever. As such, this software is licensed under the MIT License in perpetuitiy. See the LICENSE file in the top distribution directory for the full license text.

___________

## <b>Contributing</b>

Hyperscale will be open to general contributions starting Fall, 2025 (once the distributed rewrite and general testing is complete). Until then, feel
free to use Hyperscale on your local machine and report any bugs or issues you find!

___________

## <b>Code of Conduct</b>

Hyperscale has adopted and follows the [Contributor Covenant code of conduct](https://www.contributor-covenant.org/version/2/1/code_of_conduct/code_of_conduct.md).
If you observe behavior that violates those rules please report to:

| Name            | Email                       | Twitter                                          |
|-------          |--------                     |----------                                        |
| Ada Lundhe      | alundhe@anaconda.com        | [@adalundhe.dev](https://bsky.app/profile/adalundhe.dev) |<|MERGE_RESOLUTION|>--- conflicted
+++ resolved
@@ -8,11 +8,7 @@
 
 | Package     | Hyperscale                                                      |
 | ----------- | -----------                                                     |
-<<<<<<< HEAD
-| Version     | 0.3.4                                                           |
-=======
 | Version     | 0.3.5                                                           |
->>>>>>> c6f16f75
 | Download    | https://pypi.org/project/hyperscale/                            | 
 | Source      | https://github.com/hyper-light/hyperscale                       |
 | Keywords    | performance, testing, async, distributed, graph, DAG, workflow  |
